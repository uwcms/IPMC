/*
 * Telnet.cpp
 *
 *  Created on: Feb 8, 2018
 *      Author: mpv
 */

#include <IPMC.h>
#include <FreeRTOS.h>
#include <task.h>

#include "Telnet.h"

<<<<<<< HEAD
#include "drivers/network/ServerSocket.h"
#include <libs/ThreadingPrimitives.h>

TelnetServer::TelnetServer() {
	configASSERT(UWTaskCreate("telnetd", TASK_PRIORITY_SERVICE, [this]() -> void { this->thread_telnetd(); }));
=======
#include <drivers/network/ServerSocket.h>
#include <services/console/TelnetConsoleSvc.h>
#include <services/persistentstorage/PersistentStorage.h>

#include <xilrsa.h>

#include <functional>

void _thread_telnetd(void *p) {
	reinterpret_cast<TelnetServer*>(p)->thread_telnetd();
}

TelnetServer::TelnetServer(LogTree &logtree)
	: logtree(logtree) {
	this->connection_pool_limiter = xSemaphoreCreateCounting(50,50);
	xTaskCreate(_thread_telnetd, "telnetd", UWIPMC_STANDARD_STACK_SIZE, this, TASK_PRIORITY_SERVICE, NULL);
>>>>>>> f28bfd96
}

TelnetServer::~TelnetServer() {
	configASSERT(0); // No task shutdown mechanism available
	vSemaphoreDelete(this->connection_pool_limiter);
}

void TelnetServer::thread_telnetd() {
<<<<<<< HEAD
	ServerSocket *server = new ServerSocket(23);
=======
	ServerSocket *server = new ServerSocket(23, 3);
>>>>>>> f28bfd96

	int err = server->listen();

	if (err != 0) {
		printf(strerror(err));
		return;
	}

	while (true) {
<<<<<<< HEAD
		std::shared_ptr<Socket> client = server->accept();

		if (!client->isValid()) {
=======
		// Wait for a free slot.
		xSemaphoreTake(this->connection_pool_limiter, portMAX_DELAY);
		Socket *client = server->accept();

		if (!client->valid()) {
			xSemaphoreGive(this->connection_pool_limiter); // Surrender the unused slot.
			delete client;
>>>>>>> f28bfd96
			continue;
		}

		// Launch a new telnet instance if client is valid
<<<<<<< HEAD
		new TelnetClient(client);
=======

		TelnetClient *c = new TelnetClient(client, this->logtree, this->connection_pool_limiter);
>>>>>>> f28bfd96
	}
}

<<<<<<< HEAD
TelnetClient::TelnetClient(std::shared_ptr<Socket> s) :
socket(s) {
	const std::string name = std::string("telnetc:") + std::to_string(socket->getSocketAddress()->getPort());
	configASSERT(UWTaskCreate(name, TASK_PRIORITY_INTERACTIVE, [this]() -> void { this->thread_telnetc(); }));
=======
static void _thread_telnetc(void *p) {
	reinterpret_cast<TelnetClient*>(p)->thread_telnetc();
}

TelnetClient::TelnetClient(Socket *s, LogTree &logtree, SemaphoreHandle_t connection_pool_limiter)
	: socket(s), logtree(logtree), connection_pool_limiter(connection_pool_limiter) {
	configASSERT(s);
	configASSERT(connection_pool_limiter);
	taskENTER_CRITICAL();
	this->session_serial = this->next_session_serial++;
	taskEXIT_CRITICAL();
	xTaskCreate(_thread_telnetc, stdsprintf("telnetd.%x", this->session_serial).c_str(), UWIPMC_STANDARD_STACK_SIZE, this, TASK_PRIORITY_INTERACTIVE, NULL);
}

namespace {
/// A "logout" console command.
class ConsoleCommand_logout : public CommandParser::Command {
public:
	std::shared_ptr<Telnet::TelnetConsoleSvc> console; ///< The associated telnet console for this command.

	/// Instantiate
	ConsoleCommand_logout(std::shared_ptr<Telnet::TelnetConsoleSvc> console) : console(console) { };

	virtual std::string get_helptext(const std::string &command) const {
		return stdsprintf(
				"%s\n"
				"\n"
				"Disconnect from your telnet session.\n", command.c_str());
	}

	virtual void execute(std::shared_ptr<ConsoleSvc> console, const CommandParser::CommandParameters &parameters) {
		/* We will be courteous and give telnet time to absorb window size query
		 * replies from the previous prompt before asking it to terminate.
		 */
		vTaskDelay(configTICK_RATE_HZ / 4);
		this->console->close();
	}

	// Nothing to complete.
	//virtual std::vector<std::string> complete(const CommandParser::CommandParameters &parameters) const { };
};
} // anonymous namespace

uint32_t TelnetClient::next_session_serial = 0;

static void telnet_shutdown_cleanup(Telnet::TelnetConsoleSvc &svc, CommandParser *parser, LogTree::Filter *log_filter, SemaphoreHandle_t connection_pool_limiter, SocketAddress addr) {
	svc.logtree.log(stdsprintf("Telnet connection from %s:%hu terminated", addr.get_address().c_str(), addr.get_port()), LogTree::LOG_INFO);
	delete log_filter;
	delete &svc.logtree;
	delete parser;
	xSemaphoreGive(connection_pool_limiter);
}

/**
 * Get the current bad password timeout delay.
 */
uint64_t TelnetClient::get_badpass_timeout() {
	taskENTER_CRITICAL(); // No atomic 64bit ops.
	uint64_t pressure = TelnetClient::bad_password_pressure;
	taskEXIT_CRITICAL();
	uint64_t critical_pressure = get_tick64() + 60*configTICK_RATE_HZ;
	if (pressure > critical_pressure)
		return pressure - critical_pressure;
	else
		return 0;
}

volatile uint64_t TelnetClient::bad_password_pressure = 0;

/**
 * Increment the current bad password timeout delay.
 */
void TelnetClient::inc_badpass_timeout() {
	taskENTER_CRITICAL(); // No atomic 64bit ops.
	const uint64_t now64 = get_tick64();
	if (TelnetClient::bad_password_pressure < now64)
		TelnetClient::bad_password_pressure = now64;
	TelnetClient::bad_password_pressure += 10*configTICK_RATE_HZ; // Push the pressure 10s into the future.
	taskEXIT_CRITICAL();
}

static void telnet_log_handler(std::shared_ptr<ConsoleSvc> console, LogTree &logtree, const std::string &message, enum LogTree::LogLevel level) {
	std::string logmsg = ConsoleSvc_log_format(message, level);

	// We have to use a short timeout here, rather than none, due to the mutex involved.
	// TODO: Maybe there's a better way?
	console->write(logmsg, 1);
>>>>>>> f28bfd96
}

void TelnetClient::thread_telnetc() {
	AbsoluteTimeout unauthenticated_timeout(60 * configTICK_RATE_HZ);

	const SocketAddress &addr = this->socket->get_socketaddress();
	LogTree &log = this->logtree[stdsprintf("%s:%hu-%x", addr.get_address().c_str(), addr.get_port(), this->session_serial)];
	log.log(stdsprintf("Telnet connection received from %s:%hu", addr.get_address().c_str(), addr.get_port()), LogTree::LOG_INFO);

	uint64_t bptimeout = TelnetClient::get_badpass_timeout();
	if (bptimeout) {
		this->socket->send(stdsprintf("This service is currently unavailable for %u seconds due to excessive password failures.\r\n", bptimeout/configTICK_RATE_HZ), unauthenticated_timeout.get_timeout());
		log.log(stdsprintf("Telnet connection from %s:%hu rejected", addr.get_address().c_str(), addr.get_port()), LogTree::LOG_INFO);
		delete &log;
		delete this->socket;
		delete this;
		vTaskDelete(NULL);
	}

	this->socket->send(std::string("Password: "), unauthenticated_timeout.get_timeout());
	std::string pass;
	std::shared_ptr<Telnet::InputProtocolParser> proto = std::make_shared<Telnet::InputProtocolParser>();
	this->socket->send(proto->build_initial_negotiation(), unauthenticated_timeout.get_timeout());
	while (true) {
		char nextc;
		int rv = this->socket->read(&nextc, 1, unauthenticated_timeout.get_timeout());
		if (rv < 0) {
			log.log(stdsprintf("Telnet connection from %s:%hu broke", addr.get_address().c_str(), addr.get_port()), LogTree::LOG_INFO);
			xSemaphoreGive(this->connection_pool_limiter);
			delete &log;
			delete this->socket;
			delete this;
			break;
		}
		if (rv == 0)
			continue;
		size_t ccount = 1;
		std::string protoreply = proto->parse_input(&nextc, &ccount);
		this->socket->send(protoreply, unauthenticated_timeout.get_timeout());
		if (ccount == 0)
			continue;

		bptimeout = TelnetClient::get_badpass_timeout();
		if (bptimeout) {
			this->socket->send(stdsprintf("This service is currently unavailable for %u seconds due to excessive password failures.\r\n", bptimeout/configTICK_RATE_HZ), unauthenticated_timeout.get_timeout());
			log.log(stdsprintf("Telnet connection from %s:%hu rejected", addr.get_address().c_str(), addr.get_port()), LogTree::LOG_INFO);
			delete &log;
			delete this->socket;
			delete this;
			break;
		}

<<<<<<< HEAD
	//printf("Client disconnected\n");

	// TODO: I am not sure if this is correct or not, goal
	//   is to destroy class that is created in
	//   TelnetServer::thread_telnetd when a client connects
	delete this;
=======
		if (pass.size() > 1024)
			nextc = '\r'; // Noone's password is this long, let's put a stop to it.

		if (nextc == '\r' || nextc == '\n') {
			// Password complete.

			uint16_t nv_secver = persistent_storage->get_section_version(PersistentStorageAllocations::WISC_NETWORK_CONSOLE_AUTH);
			configASSERT(nv_secver <= 1);
			unsigned char *nvhash = (unsigned char*)persistent_storage->get_section(PersistentStorageAllocations::WISC_NETWORK_CONSOLE_AUTH, 1, 256/8);
			if (nv_secver == 0) {
				// Default password is blank
				taskENTER_CRITICAL();
				// echo -n | sha26sum
				const char *default_pw = "\xe3\xb0\xc4\x42\x98\xfc\x1c\x14\x9a\xfb\xf4\xc8\x99\x6f\xb9\x24\x27\xae\x41\xe4\x64\x9b\x93\x4c\xa4\x95\x99\x1b\x78\x52\xb8\x55";
				for (int i = 0; i < 32; ++i)
					nvhash[i] = default_pw[i];
				taskEXIT_CRITICAL();
				persistent_storage->flush(nvhash, 32);
			}
			unsigned char pwhash[32];
			sha_256(reinterpret_cast<const unsigned char*>(pass.data()), pass.size(), pwhash);
			if (memcmp(pwhash, nvhash, 32) == 0) {
				log.log(stdsprintf("Telnet login successful from %s:%hu", addr.get_address().c_str(), addr.get_port()), LogTree::LOG_NOTICE);

				std::string banner = generate_banner();
				windows_newline(banner);
				(void)banner.c_str();
				vTaskDelay(1); // yield to get stack overflow checked.
				(void)stdsprintf("\r\n\r\n%s\r\n", banner.c_str());
				vTaskDelay(1); // yield to get stack overflow checked.
				this->socket->send(stdsprintf("\r\n\r\n%s\r\n", banner.c_str()));
				CommandParser *telnet_command_parser = new CommandParser(&console_command_parser);
				LogTree::Filter *log_filter = new LogTree::Filter(LOG, NULL, LogTree::LOG_NOTICE);
				log_filter->register_console_commands(*telnet_command_parser);
				std::shared_ptr<Telnet::TelnetConsoleSvc> console = Telnet::TelnetConsoleSvc::create(
						*this->socket,
						proto,
						*telnet_command_parser,
						stdsprintf("telnetd.%x", this->session_serial),
						log,
						true,
						4,
						std::bind(telnet_shutdown_cleanup, std::placeholders::_1, telnet_command_parser, log_filter, this->connection_pool_limiter, this->socket->get_socketaddress())
				);
				taskENTER_CRITICAL();
				log_filter->handler = std::bind(telnet_log_handler, console, std::placeholders::_1, std::placeholders::_2, std::placeholders::_3);
				taskEXIT_CRITICAL();
				std::shared_ptr<ConsoleCommand_logout> logoutcmd = std::make_shared<ConsoleCommand_logout>(console);
				telnet_command_parser->register_command("logout", logoutcmd);
				telnet_command_parser->register_command("exit", logoutcmd);
				console->start();

				/* Our work here is done.
				 *
				 * The TelnetConsoleSvc now owns and will clean up all created components.
				 *
				 * Terminate this pre-authentication thread.
				 */
				delete this;
				break;
			}
			else {
				TelnetClient::inc_badpass_timeout();
				this->socket->send(std::string("\r\nIncorrect password.  Goodbye.\r\n"), unauthenticated_timeout.get_timeout());
				log.log(stdsprintf("Incorrect password from %s:%hu", addr.get_address().c_str(), addr.get_port()), LogTree::LOG_NOTICE);
				delete &log;
				vTaskDelay(configTICK_RATE_HZ/10);
				xSemaphoreGive(this->connection_pool_limiter);
				delete this->socket;
				delete this;
				break;
			}
		}
		if (nextc == '\x7f') {
			// DEL (backspace).  We won't support arrow keys but we will support that.
			if (pass.size())
				pass.pop_back();
			continue;
		}
		pass += std::string(&nextc, 1);
	}
	vTaskDelete(NULL);
}

namespace {
/// A "setpass" console command.
class ConsoleCommand_setpass: public CommandParser::Command {
public:
	virtual std::string get_helptext(const std::string &command) const {
		return stdsprintf(
				"%s $sha256_hash\n"
				"\n"
				"Change network access password.\n"
				"\n"
				"Use `read PW; echo -n \"$PW\" | sha256sum` to generate a hash.\n", command.c_str());
	}

	virtual void execute(std::shared_ptr<ConsoleSvc> console, const CommandParser::CommandParameters &parameters) {
		std::string hash;
		if (!parameters.parse_parameters(1, true, &hash)) {
			console->write("Invalid parameters, see help.\n");
			return;
		}
		if (hash.size() != 64) {
			console->write("Invalid password hash supplied, see help.\n");
			return;
		}

		unsigned char binhash[32];
		memset(binhash, 0, 32);
		for (int i = 0; i < 64; ++i) {
			unsigned char nibble = 255;
			if ('0' <= hash[i] && hash[i] <= '9')
				nibble = hash[i] - '0';
			else if ('A' <= hash[i] && hash[i] <= 'F')
				nibble = hash[i] - 'A' + 10;
			else if ('a' <= hash[i] && hash[i] <= 'f')
				nibble = hash[i] - 'a' + 10;
			else {
				console->write("Invalid password hash supplied, see help.\n");
				return;
			}
			binhash[i / 2] |= (i%2) ? (nibble & 0x0f) : (nibble << 4);
		}

		uint16_t nv_secver = persistent_storage->get_section_version(PersistentStorageAllocations::WISC_NETWORK_CONSOLE_AUTH);
		configASSERT(nv_secver <= 1);
		unsigned char *nvhash = (unsigned char*)persistent_storage->get_section(PersistentStorageAllocations::WISC_NETWORK_CONSOLE_AUTH, 1, 256/8);
		memcpy(nvhash, binhash, 32);
		persistent_storage->flush(nvhash, 32);
		console->write("Password updated.\n");
	}

	// Nothing to complete.
	//virtual std::vector<std::string> complete(const CommandParser::CommandParameters &parameters) const { };
};
} // anonymous namespace

void TelnetClient::register_console_commands(CommandParser &parser, const std::string &prefix) {
	parser.register_command(prefix + "setpass", std::make_shared<ConsoleCommand_setpass>());
}

void TelnetClient::deregister_console_commands(CommandParser &parser, const std::string &prefix) {
	parser.register_command(prefix + "setpass", NULL);
>>>>>>> f28bfd96
}<|MERGE_RESOLUTION|>--- conflicted
+++ resolved
@@ -11,20 +11,16 @@
 
 #include "Telnet.h"
 
-<<<<<<< HEAD
-#include "drivers/network/ServerSocket.h"
-#include <libs/ThreadingPrimitives.h>
-
-TelnetServer::TelnetServer() {
-	configASSERT(UWTaskCreate("telnetd", TASK_PRIORITY_SERVICE, [this]() -> void { this->thread_telnetd(); }));
-=======
 #include <drivers/network/ServerSocket.h>
 #include <services/console/TelnetConsoleSvc.h>
 #include <services/persistentstorage/PersistentStorage.h>
 
-#include <xilrsa.h>
-
 #include <functional>
+
+// TODO
+#include "libs/Authentication.h"
+
+// TODO: If timeouts in sockets are required then use SO_RCVTIMEO and SO_SNDTIMEO
 
 void _thread_telnetd(void *p) {
 	reinterpret_cast<TelnetServer*>(p)->thread_telnetd();
@@ -34,7 +30,6 @@
 	: logtree(logtree) {
 	this->connection_pool_limiter = xSemaphoreCreateCounting(50,50);
 	xTaskCreate(_thread_telnetd, "telnetd", UWIPMC_STANDARD_STACK_SIZE, this, TASK_PRIORITY_SERVICE, NULL);
->>>>>>> f28bfd96
 }
 
 TelnetServer::~TelnetServer() {
@@ -43,57 +38,38 @@
 }
 
 void TelnetServer::thread_telnetd() {
-<<<<<<< HEAD
-	ServerSocket *server = new ServerSocket(23);
-=======
 	ServerSocket *server = new ServerSocket(23, 3);
->>>>>>> f28bfd96
 
 	int err = server->listen();
 
 	if (err != 0) {
 		printf(strerror(err));
-		return;
+		vTaskDelete(NULL);
 	}
 
 	while (true) {
-<<<<<<< HEAD
-		std::shared_ptr<Socket> client = server->accept();
-
-		if (!client->isValid()) {
-=======
 		// Wait for a free slot.
 		xSemaphoreTake(this->connection_pool_limiter, portMAX_DELAY);
-		Socket *client = server->accept();
-
-		if (!client->valid()) {
+		std::shared_ptr<Socket> client = server->accept();
+
+		if (!client->isValid()) {
 			xSemaphoreGive(this->connection_pool_limiter); // Surrender the unused slot.
-			delete client;
->>>>>>> f28bfd96
 			continue;
 		}
 
 		// Launch a new telnet instance if client is valid
-<<<<<<< HEAD
-		new TelnetClient(client);
-=======
 
 		TelnetClient *c = new TelnetClient(client, this->logtree, this->connection_pool_limiter);
->>>>>>> f28bfd96
-	}
-}
-
-<<<<<<< HEAD
-TelnetClient::TelnetClient(std::shared_ptr<Socket> s) :
-socket(s) {
-	const std::string name = std::string("telnetc:") + std::to_string(socket->getSocketAddress()->getPort());
-	configASSERT(UWTaskCreate(name, TASK_PRIORITY_INTERACTIVE, [this]() -> void { this->thread_telnetc(); }));
-=======
+	}
+
+	vTaskDelete(NULL);
+}
+
 static void _thread_telnetc(void *p) {
 	reinterpret_cast<TelnetClient*>(p)->thread_telnetc();
 }
 
-TelnetClient::TelnetClient(Socket *s, LogTree &logtree, SemaphoreHandle_t connection_pool_limiter)
+TelnetClient::TelnetClient(std::shared_ptr<Socket> s, LogTree &logtree, SemaphoreHandle_t connection_pool_limiter)
 	: socket(s), logtree(logtree), connection_pool_limiter(connection_pool_limiter) {
 	configASSERT(s);
 	configASSERT(connection_pool_limiter);
@@ -135,7 +111,7 @@
 uint32_t TelnetClient::next_session_serial = 0;
 
 static void telnet_shutdown_cleanup(Telnet::TelnetConsoleSvc &svc, CommandParser *parser, LogTree::Filter *log_filter, SemaphoreHandle_t connection_pool_limiter, SocketAddress addr) {
-	svc.logtree.log(stdsprintf("Telnet connection from %s:%hu terminated", addr.get_address().c_str(), addr.get_port()), LogTree::LOG_INFO);
+	svc.logtree.log(stdsprintf("Telnet connection from %s:%hu terminated", addr.getAddress().c_str(), addr.getPort()), LogTree::LOG_INFO);
 	delete log_filter;
 	delete &svc.logtree;
 	delete parser;
@@ -176,90 +152,70 @@
 	// We have to use a short timeout here, rather than none, due to the mutex involved.
 	// TODO: Maybe there's a better way?
 	console->write(logmsg, 1);
->>>>>>> f28bfd96
 }
 
 void TelnetClient::thread_telnetc() {
-	AbsoluteTimeout unauthenticated_timeout(60 * configTICK_RATE_HZ);
-
-	const SocketAddress &addr = this->socket->get_socketaddress();
-	LogTree &log = this->logtree[stdsprintf("%s:%hu-%x", addr.get_address().c_str(), addr.get_port(), this->session_serial)];
-	log.log(stdsprintf("Telnet connection received from %s:%hu", addr.get_address().c_str(), addr.get_port()), LogTree::LOG_INFO);
+	//AbsoluteTimeout unauthenticated_timeout(60 * configTICK_RATE_HZ);
+
+	const SocketAddress &addr = this->socket->getSocketAddress();
+	LogTree &log = this->logtree[stdsprintf("%s:%hu-%x", addr.getAddress().c_str(), addr.getPort(), this->session_serial)];
+	log.log(stdsprintf("Telnet connection received from %s:%hu", addr.getAddress().c_str(), addr.getPort()), LogTree::LOG_INFO);
 
 	uint64_t bptimeout = TelnetClient::get_badpass_timeout();
 	if (bptimeout) {
-		this->socket->send(stdsprintf("This service is currently unavailable for %u seconds due to excessive password failures.\r\n", bptimeout/configTICK_RATE_HZ), unauthenticated_timeout.get_timeout());
-		log.log(stdsprintf("Telnet connection from %s:%hu rejected", addr.get_address().c_str(), addr.get_port()), LogTree::LOG_INFO);
+		this->socket->send(stdsprintf("This service is currently unavailable for %u seconds due to excessive password failures.\r\n", bptimeout/configTICK_RATE_HZ));
+		log.log(stdsprintf("Telnet connection from %s:%hu rejected", addr.getAddress().c_str(), addr.getPort()), LogTree::LOG_INFO);
 		delete &log;
-		delete this->socket;
 		delete this;
 		vTaskDelete(NULL);
 	}
 
-	this->socket->send(std::string("Password: "), unauthenticated_timeout.get_timeout());
+	this->socket->send("Password: ");
 	std::string pass;
 	std::shared_ptr<Telnet::InputProtocolParser> proto = std::make_shared<Telnet::InputProtocolParser>();
-	this->socket->send(proto->build_initial_negotiation(), unauthenticated_timeout.get_timeout());
+	this->socket->send(proto->build_initial_negotiation());
 	while (true) {
 		char nextc;
-		int rv = this->socket->read(&nextc, 1, unauthenticated_timeout.get_timeout());
-		if (rv < 0) {
-			log.log(stdsprintf("Telnet connection from %s:%hu broke", addr.get_address().c_str(), addr.get_port()), LogTree::LOG_INFO);
+		int rv = 0;
+		try {
+			rv = this->socket->recv(&nextc, 1, 60000); // Timeout of 60 seconds
+		} catch (const Socket::Timeout& e) {
+			// We waited too long for input
+			log.log(stdsprintf("Telnet connection from %s:%hu timed out", addr.getAddress().c_str(), addr.getPort()), LogTree::LOG_INFO);
 			xSemaphoreGive(this->connection_pool_limiter);
 			delete &log;
-			delete this->socket;
-			delete this;
+			break;
+		}
+		if (rv < 0) {
+			log.log(stdsprintf("Telnet connection from %s:%hu broke", addr.getAddress().c_str(), addr.getPort()), LogTree::LOG_INFO);
+			xSemaphoreGive(this->connection_pool_limiter);
+			delete &log;
 			break;
 		}
 		if (rv == 0)
 			continue;
 		size_t ccount = 1;
 		std::string protoreply = proto->parse_input(&nextc, &ccount);
-		this->socket->send(protoreply, unauthenticated_timeout.get_timeout());
+		this->socket->send(protoreply);
 		if (ccount == 0)
 			continue;
 
 		bptimeout = TelnetClient::get_badpass_timeout();
 		if (bptimeout) {
-			this->socket->send(stdsprintf("This service is currently unavailable for %u seconds due to excessive password failures.\r\n", bptimeout/configTICK_RATE_HZ), unauthenticated_timeout.get_timeout());
-			log.log(stdsprintf("Telnet connection from %s:%hu rejected", addr.get_address().c_str(), addr.get_port()), LogTree::LOG_INFO);
+			this->socket->send(stdsprintf("This service is currently unavailable for %u seconds due to excessive password failures.\r\n", bptimeout/configTICK_RATE_HZ));
+			log.log(stdsprintf("Telnet connection from %s:%hu rejected", addr.getAddress().c_str(), addr.getPort()), LogTree::LOG_INFO);
 			delete &log;
-			delete this->socket;
-			delete this;
 			break;
 		}
 
-<<<<<<< HEAD
-	//printf("Client disconnected\n");
-
-	// TODO: I am not sure if this is correct or not, goal
-	//   is to destroy class that is created in
-	//   TelnetServer::thread_telnetd when a client connects
-	delete this;
-=======
 		if (pass.size() > 1024)
 			nextc = '\r'; // Noone's password is this long, let's put a stop to it.
 
 		if (nextc == '\r' || nextc == '\n') {
 			// Password complete.
 
-			uint16_t nv_secver = persistent_storage->get_section_version(PersistentStorageAllocations::WISC_NETWORK_CONSOLE_AUTH);
-			configASSERT(nv_secver <= 1);
-			unsigned char *nvhash = (unsigned char*)persistent_storage->get_section(PersistentStorageAllocations::WISC_NETWORK_CONSOLE_AUTH, 1, 256/8);
-			if (nv_secver == 0) {
-				// Default password is blank
-				taskENTER_CRITICAL();
-				// echo -n | sha26sum
-				const char *default_pw = "\xe3\xb0\xc4\x42\x98\xfc\x1c\x14\x9a\xfb\xf4\xc8\x99\x6f\xb9\x24\x27\xae\x41\xe4\x64\x9b\x93\x4c\xa4\x95\x99\x1b\x78\x52\xb8\x55";
-				for (int i = 0; i < 32; ++i)
-					nvhash[i] = default_pw[i];
-				taskEXIT_CRITICAL();
-				persistent_storage->flush(nvhash, 32);
-			}
-			unsigned char pwhash[32];
-			sha_256(reinterpret_cast<const unsigned char*>(pass.data()), pass.size(), pwhash);
-			if (memcmp(pwhash, nvhash, 32) == 0) {
-				log.log(stdsprintf("Telnet login successful from %s:%hu", addr.get_address().c_str(), addr.get_port()), LogTree::LOG_NOTICE);
+			if (Auth::ValidateCredentials(pass)) {
+				log.log(stdsprintf("Telnet login successful from %s:%hu", addr.getAddress().c_str(), addr.getPort()), LogTree::LOG_NOTICE);
 
 				std::string banner = generate_banner();
 				windows_newline(banner);
@@ -272,14 +228,14 @@
 				LogTree::Filter *log_filter = new LogTree::Filter(LOG, NULL, LogTree::LOG_NOTICE);
 				log_filter->register_console_commands(*telnet_command_parser);
 				std::shared_ptr<Telnet::TelnetConsoleSvc> console = Telnet::TelnetConsoleSvc::create(
-						*this->socket,
+						this->socket,
 						proto,
 						*telnet_command_parser,
 						stdsprintf("telnetd.%x", this->session_serial),
 						log,
 						true,
 						4,
-						std::bind(telnet_shutdown_cleanup, std::placeholders::_1, telnet_command_parser, log_filter, this->connection_pool_limiter, this->socket->get_socketaddress())
+						std::bind(telnet_shutdown_cleanup, std::placeholders::_1, telnet_command_parser, log_filter, this->connection_pool_limiter, this->socket->getSocketAddress())
 				);
 				taskENTER_CRITICAL();
 				log_filter->handler = std::bind(telnet_log_handler, console, std::placeholders::_1, std::placeholders::_2, std::placeholders::_3);
@@ -295,18 +251,15 @@
 				 *
 				 * Terminate this pre-authentication thread.
 				 */
-				delete this;
 				break;
 			}
 			else {
 				TelnetClient::inc_badpass_timeout();
-				this->socket->send(std::string("\r\nIncorrect password.  Goodbye.\r\n"), unauthenticated_timeout.get_timeout());
-				log.log(stdsprintf("Incorrect password from %s:%hu", addr.get_address().c_str(), addr.get_port()), LogTree::LOG_NOTICE);
+				this->socket->send(std::string("\r\nIncorrect password.  Goodbye.\r\n"));
+				log.log(stdsprintf("Incorrect password from %s:%hu", addr.getAddress().c_str(), addr.getPort()), LogTree::LOG_NOTICE);
 				delete &log;
 				vTaskDelay(configTICK_RATE_HZ/10);
 				xSemaphoreGive(this->connection_pool_limiter);
-				delete this->socket;
-				delete this;
 				break;
 			}
 		}
@@ -318,68 +271,8 @@
 		}
 		pass += std::string(&nextc, 1);
 	}
+
+	// Terminate
+	delete this;
 	vTaskDelete(NULL);
 }
-
-namespace {
-/// A "setpass" console command.
-class ConsoleCommand_setpass: public CommandParser::Command {
-public:
-	virtual std::string get_helptext(const std::string &command) const {
-		return stdsprintf(
-				"%s $sha256_hash\n"
-				"\n"
-				"Change network access password.\n"
-				"\n"
-				"Use `read PW; echo -n \"$PW\" | sha256sum` to generate a hash.\n", command.c_str());
-	}
-
-	virtual void execute(std::shared_ptr<ConsoleSvc> console, const CommandParser::CommandParameters &parameters) {
-		std::string hash;
-		if (!parameters.parse_parameters(1, true, &hash)) {
-			console->write("Invalid parameters, see help.\n");
-			return;
-		}
-		if (hash.size() != 64) {
-			console->write("Invalid password hash supplied, see help.\n");
-			return;
-		}
-
-		unsigned char binhash[32];
-		memset(binhash, 0, 32);
-		for (int i = 0; i < 64; ++i) {
-			unsigned char nibble = 255;
-			if ('0' <= hash[i] && hash[i] <= '9')
-				nibble = hash[i] - '0';
-			else if ('A' <= hash[i] && hash[i] <= 'F')
-				nibble = hash[i] - 'A' + 10;
-			else if ('a' <= hash[i] && hash[i] <= 'f')
-				nibble = hash[i] - 'a' + 10;
-			else {
-				console->write("Invalid password hash supplied, see help.\n");
-				return;
-			}
-			binhash[i / 2] |= (i%2) ? (nibble & 0x0f) : (nibble << 4);
-		}
-
-		uint16_t nv_secver = persistent_storage->get_section_version(PersistentStorageAllocations::WISC_NETWORK_CONSOLE_AUTH);
-		configASSERT(nv_secver <= 1);
-		unsigned char *nvhash = (unsigned char*)persistent_storage->get_section(PersistentStorageAllocations::WISC_NETWORK_CONSOLE_AUTH, 1, 256/8);
-		memcpy(nvhash, binhash, 32);
-		persistent_storage->flush(nvhash, 32);
-		console->write("Password updated.\n");
-	}
-
-	// Nothing to complete.
-	//virtual std::vector<std::string> complete(const CommandParser::CommandParameters &parameters) const { };
-};
-} // anonymous namespace
-
-void TelnetClient::register_console_commands(CommandParser &parser, const std::string &prefix) {
-	parser.register_command(prefix + "setpass", std::make_shared<ConsoleCommand_setpass>());
-}
-
-void TelnetClient::deregister_console_commands(CommandParser &parser, const std::string &prefix) {
-	parser.register_command(prefix + "setpass", NULL);
->>>>>>> f28bfd96
-}