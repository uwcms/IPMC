--- conflicted
+++ resolved
@@ -10,7 +10,6 @@
 
 #include <lwip/sockets.h>
 #include <string>
-#include "FreeRTOS.h"
 
 #include "SocketAddress.h"
 
@@ -20,13 +19,9 @@
  * TODO
  */
 class Socket {
-<<<<<<< HEAD
-=======
-protected:
-	int socketfd;
-	SocketAddress sockaddr;
+public:
+	struct Timeout : public std::exception {};
 
->>>>>>> 27279136
 public:
 	/**
 	 * Creates a socket instance based upon an already existing
@@ -48,73 +43,84 @@
 	virtual ~Socket();
 
 	/**
-<<<<<<< HEAD
-	 * Reads data if present
-	 * @param ptr the data buffer
-	 * @param len the length of the buffer in buffer
-	 * @return The total number of read bytes
+	 * Receives data if present.
+	 * @param ptr The data buffer.
+	 * @param len The length of the buffer in buffer.
+	 * @return The Total number of read bytes.
 	 */
-	int read(void *ptr, int len);
+	int recv(void *ptr, int len);
 
 	/**
-	 * Will read the number of requested bytes
-	 * @param ptr the data buffer
-	 * @param len number of bytes available in buffer and
-	 *            quantity to read
-	 * @return 1 if read successful
+	 * Same as Socket::recv but with a custom timeout. For permanent timeout in
+	 * all operation use Socket::setRecvTimeout instead and then the regular
+	 * Socket::recv function.
+	 * @param buf The data buffer.
+	 * @param len The length of the buffer in buffer.
+	 * @param timeout_ms Timeout in milliseconds.
+	 * @return The total number of read bytes.
+	 * @throws Socket::Timeout if there was a timeout.
 	 */
-	int readn(void *ptr, int len);
+	int recv(void* buf, int len, unsigned int timeout_ms);
 
 	/**
-	 * Sends a string to the client
-	 * @param str the string to send
+	 * Will receive the number of requested bytes.
+	 * @param ptr The data buffer.
+	 * @param len Number of bytes available in buffer and quantity to read.
+	 * @return 1 if read successful.
+	 */
+	int recvn(void *ptr, int len);
+
+	/**
+	 * Sends an array of characters to the client.
+	 * @param buf The character buffer.
+	 * @param len The starting position.
+	 */
+	int send(const void* buf, int len);
+
+	/**
+	 * Sends an array of characters to the client with a timeout set. This
+	 * will override the timeout (if set) by Socket::setSendTimout.
+	 * @param buf The character buffer.
+	 * @param len The starting position.
+	 * @param timeout_ms Timeout in milliseconds.
+	 * @return The total number of read bytes.
+	 * @throws Socket::Timeout if there was a timeout.
+	 */
+	int send(const void* buf, int len, unsigned int timeout_ms);
+
+	/**
+	 * Sends a string to the client.
+	 * @param str The string to send.
 	 */
 	int send(std::string str);
 
 	/**
-	 * Sends an array of charactes to the client
-	 * @param buf the character buffer
-	 * @param len the starting position
-	 * @param flags TODO
+	 * Sends a string to the client with a timeout. This
+	 * will override the timeout (if set) by Socket::setSendTimout.
+	 * @param str The string to send.
+	 * @param timeout_ms Timeout in milliseconds.
+	 * @throws Socket::Timeout if there was a timeout.
 	 */
-	int send(const void* buf, int len, int flags=0);
-=======
-	 * Reads a specified amount of data into a character pointer
-	 * @param buf the character buffer
-	 * @param len the length of the character buffer
-	 * @param timeout A timeout for this read operation.
-	 * @return The amount of data sent.
-	 */
-	virtual int read(char* buf, int len, TickType_t timeout=portMAX_DELAY);
+	int send(std::string str, unsigned int timeout_ms);
 
-	/**
-	 * Sends an array of charactes to the client, with a specified start and end index
-	 * @param buf the character buffer
-	 * @param len the length
-	 * @param timeout A timeout for this read operation.
-	 * @return The amount of data sent.
-	 */
-	virtual int send(const char* buf, int len, TickType_t timeout=portMAX_DELAY);
-	/// \overload
-	virtual int send(std::string data, TickType_t timeout=portMAX_DELAY) {
-		return this->send(data.c_str(), data.length(), 0);
-	};
->>>>>>> 27279136
+	void setBlocking(); ///< Sets the socket in blocking mode.
+	void setNonblocking(); ///< Sets the socket in non-blocking mode.
 
-	/**
-	 * Sets the socket in blocking mode
-	 */
-	void setBlocking();
+	///! Sets the receiving timeout in milliseconds.
+	void setRecvTimeout(uint32_t ms);
+	///! Disables receiving timeout.
+	inline void setNoRecvTimeout() { setRecvTimeout(0); };
+	///! Retrieve the current receive timeout configuration.
+	inline uint32_t getRecvTimeout() { return this->recvTimeout; };
 
-	/**
-	 * Sets the socket in non-blocking mode
-	 */
-	void setUnblocking();
+	///! Sets the transmitting timeout in milliseconds.
+	void setSendTimeout(uint32_t ms);
+	///! Disables transmitting timeout.
+	inline void setNoSendTimeout() { setRecvTimeout(0); };
+	///! Retrieve the current transmit timeout configuration.
+	inline uint32_t getSendTimeout() { return this->sendTimeout; };
 
-	/**
-	 * Sets the socket to have no delay on TCP reads
-	 */
-	void setTCPNoDelay();
+	void setTCPNoDelay(); ///< Sets the socket to have no delay on TCP reads.
 
 	/**
 	 * Closes the socket connection
@@ -145,32 +151,16 @@
 	 * information about the socket's address and port
 	 * @return the socketaddress instance
 	 */
-<<<<<<< HEAD
-	inline SocketAddress* getSocketAddress() { return sockaddr; }
+	inline const SocketAddress& getSocketAddress() { return sockaddr; }
 
 	///! Operator overload for int assignment, returns socketfd
 	inline operator int() { return this->getSocket(); }
 
 protected:
 	int socketfd;				///< The socket file descriptor number.
-	SocketAddress* sockaddr;	///< The socket address and port.
-=======
-	virtual const SocketAddress& get_socketaddress() {
-		return sockaddr;
-	}
-
-	/**
-	 * Get the socket-specific errno.
-	 *
-	 * @return The errno for this socket.
-	 */
-	virtual int get_errno() {
-		int error;
-		u32_t optlen = sizeof(error);
-		lwip_getsockopt(this->socketfd, SOL_SOCKET, SO_ERROR, &error, &optlen);
-		return error;
-	}
->>>>>>> 27279136
+	SocketAddress sockaddr;		///< The socket address and port.
+	unsigned int recvTimeout;	///< Receive timeout in ms.
+	unsigned int sendTimeout;	///< Transmit timeout in ms.
 };
 
 #endif /* SRC_COMMON_UW_IPMC_DRIVERS_NETWORK_SOCKET_H_ */